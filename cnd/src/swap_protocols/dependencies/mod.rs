use crate::{
    seed::Seed,
    swap_protocols::{rfc003::state_store::InMemoryStateStore, InMemoryMetadataStore},
};
use btsieve::{bitcoin::BitcoindConnector, ethereum::Web3Connector};
use std::sync::Arc;

mod client_impl;

pub mod alice {
    use super::*;

    #[allow(missing_debug_implementations)]
    pub struct ProtocolDependencies<T, S, C> {
        pub ledger_events: LedgerEventDependencies,
        pub metadata_store: Arc<T>,
        pub state_store: Arc<S>,
        pub seed: Seed,
        pub client: Arc<C>,
    }

    impl<T, S, C> Clone for ProtocolDependencies<T, S, C> {
        fn clone(&self) -> Self {
            Self {
                ledger_events: self.ledger_events.clone(),
                metadata_store: Arc::clone(&self.metadata_store),
                state_store: Arc::clone(&self.state_store),
                seed: self.seed,
                client: Arc::clone(&self.client),
            }
        }
    }
}

pub mod bob {
    use super::*;

    #[allow(missing_debug_implementations)]
<<<<<<< HEAD
    pub struct ProtocolDependencies<T, S> {
=======
    #[derive(Clone)]
    pub struct ProtocolDependencies {
>>>>>>> 1f222322
        pub ledger_events: LedgerEventDependencies,
        pub metadata_store: Arc<InMemoryMetadataStore>,
        pub state_store: Arc<InMemoryStateStore>,
        pub seed: Seed,
    }

    impl<T, S> Clone for ProtocolDependencies<T, S> {
        fn clone(&self) -> Self {
            Self {
                ledger_events: self.ledger_events.clone(),
                metadata_store: Arc::clone(&self.metadata_store),
                state_store: Arc::clone(&self.state_store),
                seed: self.seed,
            }
        }
    }
}

#[allow(missing_debug_implementations)]
#[derive(Clone)]
pub struct LedgerEventDependencies {
    pub bitcoin_connector: BitcoindConnector,
    pub ethereum_connector: Web3Connector,
}<|MERGE_RESOLUTION|>--- conflicted
+++ resolved
@@ -36,19 +36,15 @@
     use super::*;
 
     #[allow(missing_debug_implementations)]
-<<<<<<< HEAD
-    pub struct ProtocolDependencies<T, S> {
-=======
     #[derive(Clone)]
     pub struct ProtocolDependencies {
->>>>>>> 1f222322
         pub ledger_events: LedgerEventDependencies,
         pub metadata_store: Arc<InMemoryMetadataStore>,
         pub state_store: Arc<InMemoryStateStore>,
         pub seed: Seed,
     }
 
-    impl<T, S> Clone for ProtocolDependencies<T, S> {
+    impl<T, S> Clone for ProtocolDependencies {
         fn clone(&self) -> Self {
             Self {
                 ledger_events: self.ledger_events.clone(),
