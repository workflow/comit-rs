use bitcoin_support::Network;
use comit_node_api_client::ApiClient;
use ethereum_support;
use event_store::InMemoryEventStore;
use ganp::ledger::{bitcoin::Bitcoin, ethereum::Ethereum};
use rand::OsRng;
use rocket;
use secp256k1_support::KeyPair;
use std::sync::{Arc, Mutex};
use swap_protocols::rfc003::ledger_htlc_service::{
    BitcoinHtlcParams, EtherHtlcParams, LedgerHtlcService,
};
use swaps::{common::TradeId, eth_btc};

pub fn create_rocket_instance(
<<<<<<< HEAD
    event_store: Arc<InMemoryEventStore<TradeId>>,
    ethereum_service: Arc<LedgerHtlcService<Ethereum>>,
    bitcoin_service: Arc<LedgerHtlcService<Bitcoin>>,
=======
    event_store: InMemoryEventStore<TradeId>,
    ethereum_service: Arc<LedgerHtlcService<Ethereum, EtherHtlcParams>>,
    bitcoin_service: Arc<LedgerHtlcService<Bitcoin, BitcoinHtlcParams>>,
>>>>>>> 6a2d0a46
    bob_refund_address: ethereum_support::Address,
    bob_success_keypair: KeyPair,
    network: Network,
    bob_client: Arc<ApiClient>,
) -> rocket::Rocket {
    let rng = OsRng::new().expect("Failed to get randomness from OS");

    rocket::ignite()
        .mount(
            "/cli/", //Endpoints for interaction with the CLI
            //todo come up with a better name
            routes![
                eth_btc::cli::buy_routes::get_redeem_orders,
                eth_btc::cli::buy_routes::post_buy_offers,
                eth_btc::cli::buy_routes::post_buy_orders,
                eth_btc::cli::sell_routes::post_sell_offers,
                eth_btc::cli::sell_routes::post_sell_orders,
            ],
        )
        .mount(
            "/ledger/", //Endpoints for notifying about ledger events
            routes![
                // TODO will be removed once we have the Ledger Query Service
                eth_btc::ledger::buy_routes::post_contract_deployed,
                eth_btc::ledger::buy_routes::post_orders_funding,
                eth_btc::ledger::buy_routes::post_revealed_secret,
                eth_btc::ledger::sell_routes::post_orders_funding,
                eth_btc::ledger::sell_routes::post_revealed_secret,
            ],
        )
        .manage(event_store)
        .manage(ethereum_service)
        .manage(bitcoin_service)
        .manage(bob_success_keypair)
        .manage(bob_refund_address)
        .manage(network)
        .manage(bob_client)
        .manage(Mutex::new(rng))
}<|MERGE_RESOLUTION|>--- conflicted
+++ resolved
@@ -13,15 +13,9 @@
 use swaps::{common::TradeId, eth_btc};
 
 pub fn create_rocket_instance(
-<<<<<<< HEAD
     event_store: Arc<InMemoryEventStore<TradeId>>,
-    ethereum_service: Arc<LedgerHtlcService<Ethereum>>,
-    bitcoin_service: Arc<LedgerHtlcService<Bitcoin>>,
-=======
-    event_store: InMemoryEventStore<TradeId>,
     ethereum_service: Arc<LedgerHtlcService<Ethereum, EtherHtlcParams>>,
     bitcoin_service: Arc<LedgerHtlcService<Bitcoin, BitcoinHtlcParams>>,
->>>>>>> 6a2d0a46
     bob_refund_address: ethereum_support::Address,
     bob_success_keypair: KeyPair,
     network: Network,
