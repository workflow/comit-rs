--- conflicted
+++ resolved
@@ -1,21 +1,4 @@
 use bitcoin_support::Network;
-<<<<<<< HEAD
-use comit_client;
-use ethereum_support;
-use event_store::InMemoryEventStore;
-use ganp::ledger::{bitcoin::Bitcoin, ethereum::Ethereum};
-use http_api;
-use rand::OsRng;
-use rocket;
-use secp256k1_support::KeyPair;
-use std::{
-    net::SocketAddr,
-    sync::{Arc, Mutex},
-};
-use swap_protocols::rfc003::ledger_htlc_service::{
-    BitcoinHtlcParams, EtherHtlcParams, LedgerHtlcService,
-=======
-use comit_node_api_client::ApiClient;
 use comit_wallet::KeyStore;
 use event_store::InMemoryEventStore;
 use rand::OsRng;
@@ -28,7 +11,6 @@
 use swap_protocols::{
     ledger::{bitcoin::Bitcoin, ethereum::Ethereum},
     rfc003::ledger_htlc_service::{BitcoinHtlcParams, EtherHtlcParams, LedgerHtlcService},
->>>>>>> 820bd765
 };
 use swaps::{common::TradeId, eth_btc};
 
@@ -38,33 +20,14 @@
     bitcoin_service: Arc<LedgerHtlcService<Bitcoin, BitcoinHtlcParams>>,
     my_keystore: Arc<KeyStore>,
     network: Network,
-<<<<<<< HEAD
-    client_factory: Arc<comit_client::DefaultFactory>,
-    remote_comit_node_socket_addr: SocketAddr,
-=======
-    bob_client: Arc<ApiClient>,
     address: String,
     port: u16,
     logging: bool,
->>>>>>> 820bd765
 ) -> rocket::Rocket {
     let rng = OsRng::new().expect("Failed to get randomness from OS");
 
     try_config(address, port, logging)
         .mount(
-<<<<<<< HEAD
-=======
-            "/cli/", //Endpoints for interaction with the CLI
-            //todo come up with a better name
-            routes![
-                eth_btc::cli::buy_routes::get_redeem_orders,
-                eth_btc::cli::buy_routes::post_buy_offers,
-                eth_btc::cli::buy_routes::post_buy_orders,
-                eth_btc::cli::sell_routes::post_sell_offers,
-                eth_btc::cli::sell_routes::post_sell_orders,
-            ],
-        ).mount(
->>>>>>> 820bd765
             "/ledger/", //Endpoints for notifying about ledger events
             routes![
                 // TODO will be removed once we have the Ledger Query Service
@@ -79,8 +42,6 @@
         .manage(bitcoin_service)
         .manage(my_keystore)
         .manage(network)
-        .manage(client_factory)
-        .manage(remote_comit_node_socket_addr)
         .manage(Mutex::new(rng))
 }
 
